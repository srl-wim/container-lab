Containerlab focuses on containers, but there are many routing products which are only shipped in a virtual machine packaging. Leaving containerlab users without ability to create topologies with both containerized and VM-based routing systems would have been a shame.

Keeping this requirement in mind from the very beginning, we added kinds like [`bridge`](../lab-examples/ext-bridge.md)/[`ovs-bridge`](kinds/ovs-bridge.md), that allows to, ehm, bridge your containerized topology with other resources available via a bridged network. For example, a VM based router:

<div class="mxgraph" style="max-width:100%;border:1px solid transparent;margin:0 auto; display:block;" data-mxgraph="{&quot;page&quot;:0,&quot;zoom&quot;:1.5,&quot;highlight&quot;:&quot;#0000ff&quot;,&quot;nav&quot;:true,&quot;check-visible-state&quot;:true,&quot;resize&quot;:true,&quot;url&quot;:&quot;https://raw.githubusercontent.com/srl-labs/containerlab/diagrams/vrnetlab.drawio&quot;}"></div>

<script type="text/javascript" src="https://cdn.jsdelivr.net/gh/hellt/drawio-js@main/embed2.js" async></script>

Although this approach has many pros, it doesn't allow users to define the VM based nodes in the same topology file. But not anymore, with [`vrnetlab`](https://github.com/plajjan/vrnetlab) integration containerlab is capable of launching topologies with VM-based routers defined in the same topology file.

## Vrnetlab
Vrnetlab essentially allows to package a regular VM inside a container and makes it runnable and accessible as if it was a container image.

To make this work, vrnetlab provides a set of scripts that will build the container image out of a user provided VM disk. This enables containerlab to build topologies which consist both of native containerized NOSes and VMs:

<div class="mxgraph" style="max-width:100%;border:1px solid transparent;margin:0 auto; display:block;" data-mxgraph="{&quot;page&quot;:1,&quot;zoom&quot;:1.5,&quot;highlight&quot;:&quot;#0000ff&quot;,&quot;nav&quot;:true,&quot;check-visible-state&quot;:true,&quot;resize&quot;:true,&quot;url&quot;:&quot;https://raw.githubusercontent.com/srl-labs/containerlab/diagrams/vrnetlab.drawio&quot;}"></div>

!!! warning
    Make sure, that the VM that containerlab runs on have [Nested virtualization enabled](https://stafwag.github.io/blog/blog/2018/06/04/nested-virtualization-in-kvm/) to support vrnetlab based containers.

### Compatibility matrix
To make vrnetlab images to work with container-based networking in containerlab we needed to [fork](https://github.com/hellt/vrnetlab) vrnetlab project and implement the necessary improvements. This means that VM-based routers that you intend to run with containerlab should be built with [`hellt/vrnetlab`](https://github.com/hellt/vrnetlab) project, and not with the upstream vrnetlab.

Containerlab depends on `hellt/vrnetlab` project and sometimes features added in containerlab must be implemented in `vrnetlab` (and vice-versa). This leads to a cross-dependency between these projects.

The following table provides a link between the version combinations that were validated:

| containerlab[^3] | vrnetlab[^4]                                                   | Notes                                                                                                                                                    |
| ---------------- | -------------------------------------------------------------- | -------------------------------------------------------------------------------------------------------------------------------------------------------- |
| `0.10.4`         | [`0.1.0-cl`](https://github.com/hellt/vrnetlab/tree/v0.1.0-cl) | Initial release. Images: sros, vmx, xrv, xrv9k                                                                                                           |
| `0.11.0`         | [`0.2.0`](https://github.com/hellt/vrnetlab/tree/v0.2.0)       | added [vr-veos](kinds/vr-veos.md), support for [boot-delay](#boot-delay), SR OS will have a static route to docker network, improved XRv startup chances |
| --               | [`0.2.1`](https://github.com/hellt/vrnetlab/tree/v0.2.1)       | added timeout for SR OS images to allow eth interfaces to appear in the container namespace. Other images are not touched.                               |
| --               | [`0.2.2`](https://github.com/hellt/vrnetlab/tree/v0.2.2)       | fixed serial (telnet) access to SR OS nodes                                                                                                              |
| --               | [`0.2.3`](https://github.com/hellt/vrnetlab/tree/v0.2.3)       | set default cpu/ram for SR OS images                                                                                                                     |
<<<<<<< HEAD
| `0.13.0`         | [`0.3.0`](https://github.com/hellt/vrnetlab/tree/v0.3.0)       | added support for routeros via [`vr-ros`](kinds/vr-ros.md) kind                                                                                          |
=======
| `0.13.0`         | [`0.3.0`](https://github.com/hellt/vrnetlab/tree/v0.3.0)       | added support for Cisco CSR1000v via [`vr-csr`](kinds/vr-csr.md) and MikroTik routeros via [`vr-ros`](kinds/vr-ros.md) kind                              |
>>>>>>> ae56d531

### Building vrnetlab images
To build a vrnetlab image compatible with containerlab users first need to ensure that the versions of both projects follow [compatibility matrix](#compatibility-matrix).

1. Clone [`hellt/vrnetlab`](https://github.com/hellt/vrnetlab) and checkout to a version compatible with containerlab release:
   ```bash
   git clone https://github.com/hellt/vrnetlab && cd vrnetlab
   
   # assuming we are running containerlab 0.11.0,
   # the latest compatible vrnetlab version is 0.2.3
   # at the moment of this writing
   git checkout v0.2.3
   ```
2. Enter the directory for the image of interest
   ```
   cd sros
   ```
3. Follow the build instructions from the README.md file in the image directory

### Supported VM products
The images that work with containerlab will appear in the supported list gradually, as we implement the necessary integration.

| Product           | Kind                          | Demo lab                                   | Notes                                                                                                                                                                                                        |
| ----------------- | ----------------------------- | ------------------------------------------ | ------------------------------------------------------------------------------------------------------------------------------------------------------------------------------------------------------------ |
| Nokia SR OS       | [vr-sros](kinds/vr-sros.md)   | [SRL & SR OS](../lab-examples/vr-sros.md)  | When building SR OS vrnetlab image for use with containerlab, **do not** provide the license during the image build process. The license shall be provided in the containerlab topology definition file[^1]. |
| Juniper vMX       | [vr-vmx](kinds/vr-vmx.md)     | [SRL & vMX](../lab-examples/vr-vmx.md)     |                                                                                                                                                                                                              |
| Cisco XRv         | [vr-xrv](kinds/vr-xrv.md)     | [SRL & XRv](../lab-examples/vr-xrv.md)     |                                                                                                                                                                                                              |
| Cisco XRv9k       | [vr-xrv9k](kinds/vr-xrv9k.md) | [SRL & XRv9k](../lab-examples/vr-xrv9k.md) |                                                                                                                                                                                                              |
<<<<<<< HEAD
=======
| Cisco CSR1000v    | [vr-csr](kinds/vr-csr.md)     |                                            |                                                                                                                                                                                                              |
>>>>>>> ae56d531
| Arista vEOS       | [vr-veos](kinds/vr-veos.md)   |                                            |                                                                                                                                                                                                              |
| MikroTik RouterOS | [vr-ros](kinds/vr-ros.md)     |                                            |                                                                                                                                                                                                              |

### Connection modes
Containerlab offers several ways VM based routers can be connected with the rest of the docker workloads. By default, vrnetlab integrated routers will use **tc** backend[^2] which doesn't require any additional packages to be installed on the container host and supports transparent passage of LACP frames.

<div class="mxgraph" style="max-width:100%;border:1px solid transparent;margin:0 auto; display:block;" data-mxgraph="{&quot;page&quot;:6,&quot;zoom&quot;:1.5,&quot;highlight&quot;:&quot;#0000ff&quot;,&quot;nav&quot;:true,&quot;check-visible-state&quot;:true,&quot;resize&quot;:true,&quot;url&quot;:&quot;https://raw.githubusercontent.com/srl-labs/containerlab/diagrams/vrnetlab.drawio&quot;}"></div>

??? "Any other datapaths?"
    Althout `tc` based datapath should cover all the needed connectivity requirements, if other, bridge-like, datapaths are needed, Containerlab offers OpenvSwitch and Linux bridge modes.  
    Users can plug in those datapaths by specifying `CONNECTION_MODE` env variable:
    ```yaml
    # the env variable can also be set in the defaults section
    name: myTopo

    topology:
      nodes:
        sr1:
          kind: vr-sros
          image: vrnetlab/vr-sros:20.10.R1
          env:
            CONNECTION_MODE: bridge # use `ovs` for openvswitch datapath
    ```

### Boot delay
Simultaneous boot of many qemu nodes may stress the underlying system, which sometimes render in a boot loop or system halt. If the container host doesn't have enough capacity to bear the simultaneous boot of many qemu nodes it is still possible to successfully run them by scheduling their boot time.

Delaying the boot process of certain nodes by a user defined time will allow nodes to boot successfully while "gradually" load the system. The boot delay can be set with `BOOT_DELAY` environment variable that supported `vr-xxxx` kinds will recognize.

Consider the following example where the first SR OS nodes will boot immediately, whereas the second node will sleep for 30 seconds and then start the boot process:

```yaml
name: bootdelay
topology:
  nodes:
    sr1:
      kind: vr-sros
      image: vr-sros:21.2.R1
      license: license-sros21.txt
    sr2:
      kind: vr-sros
      image: vr-sros:21.2.R1
      license: license-sros21.txt
      env:
        # boot delay in seconds
        BOOT_DELAY: 30
```

### Memory optimization
Typically a lab consists of a few types of VMs which are spawned and interconnected with each other. Consider a lab that consists of 5 interconnected routers, 1 router uses VM image X and 4 routers are using VM image Y.

Effectively we run just two types of VMs in that lab, and thus we can implement memory deduplication technique that drastically reduces the memory footprint of a lab. In Linux this can be achieved with technologies like UKSM/KSM. Refer to [this article](https://netdevops.me/2021/how-to-patch-ubuntu-20.04-focal-fossa-with-uksm/) that explains the methodology and provides steps to get UKSM working on Ubuntu/Fedora systems.

[^1]: see [this example lab](../lab-examples/vr-sros.md) with a license path provided in the topology definition file
[^2]: pros and cons of different datapaths were examined [here](https://netdevops.me/2021/transparently-redirecting-packets/frames-between-interfaces/)
[^3]: to install a certain version of containerlab, use the [instructions](../install.md) from installation doc.
[^4]: to have a guaranteed compatibility checkout to the mentined tag and build the images.<|MERGE_RESOLUTION|>--- conflicted
+++ resolved
@@ -32,11 +32,7 @@
 | --               | [`0.2.1`](https://github.com/hellt/vrnetlab/tree/v0.2.1)       | added timeout for SR OS images to allow eth interfaces to appear in the container namespace. Other images are not touched.                               |
 | --               | [`0.2.2`](https://github.com/hellt/vrnetlab/tree/v0.2.2)       | fixed serial (telnet) access to SR OS nodes                                                                                                              |
 | --               | [`0.2.3`](https://github.com/hellt/vrnetlab/tree/v0.2.3)       | set default cpu/ram for SR OS images                                                                                                                     |
-<<<<<<< HEAD
-| `0.13.0`         | [`0.3.0`](https://github.com/hellt/vrnetlab/tree/v0.3.0)       | added support for routeros via [`vr-ros`](kinds/vr-ros.md) kind                                                                                          |
-=======
 | `0.13.0`         | [`0.3.0`](https://github.com/hellt/vrnetlab/tree/v0.3.0)       | added support for Cisco CSR1000v via [`vr-csr`](kinds/vr-csr.md) and MikroTik routeros via [`vr-ros`](kinds/vr-ros.md) kind                              |
->>>>>>> ae56d531
 
 ### Building vrnetlab images
 To build a vrnetlab image compatible with containerlab users first need to ensure that the versions of both projects follow [compatibility matrix](#compatibility-matrix).
@@ -65,10 +61,7 @@
 | Juniper vMX       | [vr-vmx](kinds/vr-vmx.md)     | [SRL & vMX](../lab-examples/vr-vmx.md)     |                                                                                                                                                                                                              |
 | Cisco XRv         | [vr-xrv](kinds/vr-xrv.md)     | [SRL & XRv](../lab-examples/vr-xrv.md)     |                                                                                                                                                                                                              |
 | Cisco XRv9k       | [vr-xrv9k](kinds/vr-xrv9k.md) | [SRL & XRv9k](../lab-examples/vr-xrv9k.md) |                                                                                                                                                                                                              |
-<<<<<<< HEAD
-=======
 | Cisco CSR1000v    | [vr-csr](kinds/vr-csr.md)     |                                            |                                                                                                                                                                                                              |
->>>>>>> ae56d531
 | Arista vEOS       | [vr-veos](kinds/vr-veos.md)   |                                            |                                                                                                                                                                                                              |
 | MikroTik RouterOS | [vr-ros](kinds/vr-ros.md)     |                                            |                                                                                                                                                                                                              |
 
