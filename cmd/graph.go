package cmd

import (
	log "github.com/sirupsen/logrus"
	"github.com/spf13/cobra"
	"github.com/srl-wim/container-lab/clab"
)

// graphCmd represents the graph command
var graphCmd = &cobra.Command{
	Use:   "graph",
	Short: "generate a topology graph",

	Run: func(cmd *cobra.Command, args []string) {
		c := clab.NewContainerLab(debug)

<<<<<<< HEAD
		if err := c.GetTopology(&topo); err != nil {
=======
		if err = c.GetTopology(topo); err != nil {
>>>>>>> d1348a08
			log.Fatal(err)
		}

		// Parse topology information
		if err := c.ParseTopology(); err != nil {
			log.Fatal(err)
		}

		if err := c.GenerateGraph(topo); err != nil {
			log.Error(err)
		}
	},
}

func init() {
	rootCmd.AddCommand(graphCmd)
}<|MERGE_RESOLUTION|>--- conflicted
+++ resolved
@@ -14,11 +14,7 @@
 	Run: func(cmd *cobra.Command, args []string) {
 		c := clab.NewContainerLab(debug)
 
-<<<<<<< HEAD
-		if err := c.GetTopology(&topo); err != nil {
-=======
-		if err = c.GetTopology(topo); err != nil {
->>>>>>> d1348a08
+		if err := c.GetTopology(topo); err != nil {
 			log.Fatal(err)
 		}
 
