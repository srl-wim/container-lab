--- conflicted
+++ resolved
@@ -162,15 +162,6 @@
 		// cleanup hanging resources if a deployment failed before
 		log.Debug("cleaning up interfaces...")
 		c.InitVirtualWiring()
-<<<<<<< HEAD
-
-		// wire the links between the nodes based on cabling plan
-		for _, link := range c.Links {
-			if err = c.CreateVirtualWiring(link); err != nil {
-				log.Error(err)
-			}
-		}
-=======
 		wg = new(sync.WaitGroup)
 		wg.Add(int(linksMaxWorkers))
 		linksChan := make(chan *clab.Link)
@@ -204,7 +195,6 @@
 		// wait for all workers to finish
 		wg.Wait()
 
->>>>>>> 6b340cf5
 		// generate graph of the lab topology
 		if graph {
 			if err = c.GenerateGraph(topo); err != nil {
